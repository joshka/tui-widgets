--- conflicted
+++ resolved
@@ -94,12 +94,7 @@
 tui-big-text = { version = "0.8.1", path = "tui-big-text", optional = true }
 tui-box-text = { version = "0.3.1", path = "tui-box-text", optional = true }
 tui-cards = { version = "0.3.1", path = "tui-cards", optional = true }
-<<<<<<< HEAD
-tui-popup = { version = "0.7.1", path = "tui-popup", optional = true }
+tui-popup = { version = "0.7.2", path = "tui-popup", optional = true }
 tui-prompts = { version = "0.6.1", path = "tui-prompts", optional = true }
-=======
-tui-popup = { version = "0.7.2", path = "tui-popup", optional = true }
-tui-prompts = { version = "0.6.0", path = "tui-prompts", optional = true }
->>>>>>> 14bfc580
 tui-qrcode = { version = "0.2.2", path = "tui-qrcode", optional = true }
 tui-scrollview = { version = "0.6.2", path = "tui-scrollview", optional = true }